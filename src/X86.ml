--- conflicted
+++ resolved
@@ -86,9 +86,6 @@
    Take an environment, a stack machine program, and returns a pair --- the updated environment and the list
    of x86 instructions
 *)
-<<<<<<< HEAD
-let compile env code = failwith "Not yet implemented"
-=======
 let compileBinOp op env = 
   let isRegister op = 
     match op with 
@@ -156,7 +153,6 @@
       in 
       let env, xcode' = compile env code' in
       env, xcode @ xcode'
->>>>>>> 262fb6fb
 
 (* A set of strings *)           
 module S = Set.Make (String)
